--- conflicted
+++ resolved
@@ -22,13 +22,8 @@
 
 /**
  * Simple {@link ArrayDeque}-based structure for tracking the logical position during
-<<<<<<< HEAD
- * a parsing process. {@link Entry entries} are added to the LinkedList at
- * each point during the parse phase in a reader-specific manner.
-=======
  * a parsing process. {@link Entry entries} are added to the ArrayDeque at each point
  * during the parse phase in a reader-specific manner.
->>>>>>> a8b295c5
  *
  * <p>Calling {@link #toString()} will render a tree-style view of the current logical
  * position in the parse phase. This representation is intended for use in error messages.
@@ -42,14 +37,6 @@
 	/**
 	 * Internal {@link ArrayDeque} storage.
 	 */
-<<<<<<< HEAD
-	private static final char TAB = '\t';
-
-	/**
-	 * Internal {@link ArrayDeque} storage.
-	 */
-=======
->>>>>>> a8b295c5
 	private final ArrayDeque<Entry> state;
 
 
@@ -106,21 +93,13 @@
 	 */
 	@Override
 	public String toString() {
-<<<<<<< HEAD
-		StringBuilder sb = new StringBuilder();
-=======
 		StringBuilder sb = new StringBuilder(64);
->>>>>>> a8b295c5
 		int i = 0;
 		for (ParseState.Entry entry : this.state) {
 			if (i > 0) {
 				sb.append('\n');
 				for (int j = 0; j < i; j++) {
-<<<<<<< HEAD
-					sb.append(TAB);
-=======
 					sb.append('\t');
->>>>>>> a8b295c5
 				}
 				sb.append("-> ");
 			}
