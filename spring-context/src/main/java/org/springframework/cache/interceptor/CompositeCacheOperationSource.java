--- conflicted
+++ resolved
@@ -56,7 +56,6 @@
 	}
 
 
-<<<<<<< HEAD
 	@Override
 	public boolean isCandidateClass(Class<?> targetClass) {
 		for (CacheOperationSource source : this.cacheOperationSources) {
@@ -67,8 +66,6 @@
 		return false;
 	}
 
-=======
->>>>>>> fcb39578
 	@Override
 	@Nullable
 	public Collection<CacheOperation> getCacheOperations(Method method, @Nullable Class<?> targetClass) {
